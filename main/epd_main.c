/*
 * ESP32S3 with ED047TC1 E-Paper Display Example using epdiy 2.0
 * with the EPD Wrapper Library
 */

#include <stdio.h>
#include <string.h>
#include "freertos/FreeRTOS.h"
#include "freertos/task.h"
#include "esp_system.h"
#include "esp_log.h"
#include "esp_heap_caps.h"

// epdiy library headers for version 2.0
#include "epdiy.h"
#include "epd_highlevel.h"

// Custom wrapper library
#include "epd_wrapper.h"
#include "epd_transition.h"

// サンプル画像
#include "ayamelogo4bit.h"
// #include "bg1.h"
#include "bg2.h"
// #include "ichi.h"

// epd_main.c のインクルード部分に追加
#include "epd_text.h"
#include "Mplus2-Light_16.h"

#include "gt911.h"

// グローバル変数
GT911_Device g_touch_device;
EPDWrapper epd; // 既存のEPDWrapper

#define CIRCLE_RADIUS 20     // 描画する円の半径
#define CIRCLE_COLOR 0x00    // 円の色（黒）
#define TOUCH_UPDATE_AREA 50 // 更新領域のサイズ（丸の直径より少し大きく）

// 前回描画した円の座標を保存
static int last_circle_x = -1;
static int last_circle_y = -1;

// For debugging
static const char *TAG = "epd_example";

void draw_sprash(EPDWrapper *wrapper);
void transition(EPDWrapper *epd, const uint8_t *newimage, TransitionType type);
void test_text_display(EPDWrapper *wrapper);
void test_text_drawing(EPDWrapper *wrapper);
void test_multiline_text(EPDWrapper *wrapper);

// タッチイベントコールバック
static void touch_event_handler(GT911_Device *device);

// タッチ位置に丸を描画する関数
static void draw_circle_at_touch(int x, int y);

void app_main(void)
{
    ESP_LOGI(TAG, "Starting ED047TC1 E-Paper example with touch support");

    // EPD Wrapperの初期化（既存のコード）
    memset(&epd, 0, sizeof(EPDWrapper));
    if (!epd_wrapper_init(&epd))
    {
        ESP_LOGE(TAG, "Failed to initialize EPD Wrapper");
        return;
    }
    vTaskDelay(100 / portTICK_PERIOD_MS);

    // 電源ON
    ESP_LOGI(TAG, "Powering on the display");
    epd_wrapper_power_on(&epd);
    vTaskDelay(100 / portTICK_PERIOD_MS);

    // 画面を白でクリア
    epd_wrapper_clear_cycles(&epd, 1);

    // GT911タッチコントローラの初期化
    ESP_LOGI(TAG, "Initializing touch controller");
    bool touch_init_ok = gt911_init(&g_touch_device,
                                    GPIO_NUM_41,  // SDA
                                    GPIO_NUM_42,  // SCL
                                    GPIO_NUM_48,  // INT
                                    GPIO_NUM_NC); // RST (使用しない場合)

    if (touch_init_ok)
    {
        // タッチイベントコールバックの登録
        gt911_register_callback(&g_touch_device, touch_event_handler);
        ESP_LOGI(TAG, "Touch controller initialized successfully");

        // 画面にタッチ操作を促すメッセージを表示
        // ※EPDTextライブラリを使ってテキストを表示する場合
        EPDTextConfig text_config;
        epd_text_config_init(&text_config, &Mplus2_Light_16); // 適切なフォントを指定
        text_config.text_color = 0x00;                        // 黒

        epd_text_draw_string(&epd, 100, 100, "Touch the screen to draw circles", &text_config);
        epd_wrapper_update_screen(&epd, MODE_GC16);
    }
    else
    {
        ESP_LOGE(TAG, "Failed to initialize touch controller");

        // エラーメッセージを表示
        EPDTextConfig text_config;
        epd_text_config_init(&text_config, &Mplus2_Light_16);
        text_config.text_color = 0x00;

        epd_text_draw_string(&epd, 100, 100, "Touch controller initialization failed!", &text_config);
        epd_wrapper_update_screen(&epd, MODE_GC16);
    }

    // メインループは必要ありません - タッチ処理はGT911タスクが行います

    // バグ防止のため、app_main終了前に少し待機
    vTaskDelay(1000 / portTICK_PERIOD_MS);

    ESP_LOGI(TAG, "App initialized, waiting for touch events...");

    // ここでapp_mainは終了しますが、GT911タスクは継続して実行されます
}

void draw_sprash(EPDWrapper *epd)
{
    // ディスプレイのクリア（2サイクル - 少し減らして安全に）
    ESP_LOGI(TAG, "Clearing the display");
    epd_wrapper_clear_cycles(epd, 3);

    // 90度回転させて再描画
    uint8_t rotation = 0; // 90度回転
    ESP_LOGI(TAG, "Changing rotation to %d (%d degrees)", rotation, rotation * 90);

    // 回転を設定
    epd_wrapper_set_rotation(epd, rotation);

    // 回転を考慮したディスプレイサイズを再取得
    int display_width = epd_wrapper_get_width(epd);
    int display_height = epd_wrapper_get_height(epd);

    ESP_LOGI(TAG, "Display dimensions after rotation: %d x %d", display_width, display_height);

    // 中央の座標
    int center_x = display_width / 2;
    int center_y = display_height / 2;

    // 中央に大きな円と枠線を描画
    epd_wrapper_draw_circle(epd, center_x, center_y, 100, 0);
    epd_wrapper_draw_rect(epd, 10, 10, display_width - 20, display_height - 20, 0);

    // 位置チェック矩形
    epd_wrapper_fill_rect(epd, 0, 0, 20, 20, 0);
    epd_wrapper_fill_rect(epd, display_width - 20, display_height - 20, 20, 20, 0);

    // ロゴを左上に描画
    // epd_wrapper_draw_image(&epd, 20, 20, LOGO_WIDTH, LOGO_HEIGHT, logo_data);
    int logo_x = center_x - (LOGO_WIDTH / 2);
    int logo_y = center_y - (LOGO_HEIGHT / 2);
    uint8_t transparent_color = 0x0F;
    epd_wrapper_draw_rotated_image_with_transparency(epd, logo_x, logo_y, LOGO_WIDTH, LOGO_HEIGHT, logo_data, true, true, transparent_color);

    // epd_wrapper_draw_rotated_image(&epd, 20, 20, LOGO_WIDTH, LOGO_HEIGHT, logo_data, true);

    // 更新
    epd_wrapper_update_screen(epd, MODE_GC16);

    // 処理完了
    ESP_LOGI(TAG, "Display update complete");
}

void transition(EPDWrapper *epd, const uint8_t *image_data, TransitionType type)
{
    ESP_LOGI(TAG, "Starting transition with type %d", type);

    // 1. トランジション機能の初期化（8ステップを使用）
    EPDTransition transition;
    if (!epd_transition_init(epd, &transition, 8))
    {
        ESP_LOGE(TAG, "Failed to initialize transition");
        return;
    }

    // 2. 次の画面のフレームバッファを取得
    uint8_t *next_fb = epd_transition_get_next_framebuffer(&transition);
    if (next_fb == NULL)
    {
        ESP_LOGE(TAG, "Failed to get next framebuffer");
        epd_transition_deinit(epd, &transition);
        return;
    }

    // 3. 次の画面をフレームバッファBに描画
    // 現在の画面のサイズを取得
    int display_width = epd_wrapper_get_width(epd);
    int display_height = epd_wrapper_get_height(epd);

    // 現在の回転角度を取得
    int rotation = epd_wrapper_get_rotation(epd);
    ESP_LOGI(TAG, "Current display rotation: %d", rotation);

    // 画像データ直接指定の場合
    if (image_data != NULL)
    {
        // まず次のフレームバッファを白でクリア
        memset(next_fb, 0xFF, display_width * display_height / 2);

        // 回転に応じて処理を分岐
        if (rotation != 0)
        {
            // 回転が必要な場合は一時バッファに回転済みデータを作成
            size_t image_bytes = display_width * display_height / 2;
            uint8_t *rotated_data = heap_caps_malloc(image_bytes, MALLOC_CAP_8BIT);

            if (rotated_data != NULL)
            {
                // 一時バッファをクリア（回転処理で使用するビット操作のため重要）
                memset(rotated_data, 0, image_bytes);

                // 回転元のサイズと回転後のサイズが異なる可能性に注意
                int src_width, src_height;

                // 回転に応じて元の幅と高さを設定
                if (rotation == 1 || rotation == 3)
                {
                    // 90度/270度回転の場合は幅と高さが入れ替わる
                    src_width = EPD_DISPLAY_HEIGHT;
                    src_height = EPD_DISPLAY_WIDTH;
                }
                else
                {
                    src_width = EPD_DISPLAY_WIDTH;
                    src_height = EPD_DISPLAY_HEIGHT;
                }

                ESP_LOGI(TAG, "Rotating image data: src=%dx%d, rotation=%d",
                         src_width, src_height, rotation);

                // 画像データを回転
                if (rotate_image_data(image_data, src_width, src_height, rotation, rotated_data) != 0)
                {
                    ESP_LOGE(TAG, "Failed to rotate image data");
                    heap_caps_free(rotated_data);
                    epd_transition_deinit(epd, &transition);
                    return;
                }

                // 回転済みデータをフレームバッファBにコピー
                memcpy(next_fb, rotated_data, image_bytes);

                // 一時バッファを解放
                heap_caps_free(rotated_data);
                ESP_LOGI(TAG, "Image data rotated and copied to next framebuffer");
            }
            else
            {
                ESP_LOGE(TAG, "Failed to allocate memory for rotated image data");
                epd_transition_deinit(epd, &transition);
                return;
            }
        }
        else
        {
            // 回転なしの場合は直接コピー
            // 全画面用の矩形を定義
            EpdRect image_area = {
                .x = 0,
                .y = 0,
                .width = display_width,
                .height = display_height};

            // 画像データをnext_fbにコピー
            epd_copy_to_framebuffer(image_area, image_data, next_fb);
            ESP_LOGI(TAG, "Copied image data to next_fb without rotation");
        }
    }
    else
    {
        // 画像データが指定されていない場合は白で塗りつぶし
        memset(next_fb, 0xFF, display_width * display_height / 2);
        ESP_LOGW(TAG, "No image data provided, using blank white screen");
    }

    // 4. トランジションを準備（高品質モードを使用）
    if (!epd_transition_prepare(epd, &transition, type, MODE_GC16))
    {
        ESP_LOGE(TAG, "Failed to prepare transition");
        epd_transition_deinit(epd, &transition);
        return;
    }

    // 5. トランジションを段階的に実行
    ESP_LOGI(TAG, "Executing transition steps");
    while (transition.is_active)
    {
        if (!epd_transition_step(epd, &transition))
        {
            ESP_LOGE(TAG, "Transition step failed");
            break;
        }

        // 各ステップ間で少し待機（トランジションの速度調整）
        vTaskDelay(150 / portTICK_PERIOD_MS);
    }

    // 6. トランジションリソースの解放
    ESP_LOGI(TAG, "Transition completed, releasing resources");
    epd_transition_deinit(epd, &transition);
}

// タッチイベントコールバック
static void touch_event_handler(GT911_Device *device)
{
    if (device->active_points > 0)
    {
        ESP_LOGI(TAG, "Touch detected: %d points", device->active_points);

        // 最初のタッチポイントの座標を取得
        int touch_x = device->points[0].x;
        int touch_y = device->points[0].y;

        // 座標変換（必要に応じて調整）
        // 例: X座標は反転、Y座標はそのまま
        int screen_x = 960 - touch_x; // ディスプレイの幅に基づく反転
        int screen_y = touch_y;

        ESP_LOGI(TAG, "Raw touch point: x=%d, y=%d, size=%d",
                 touch_x, touch_y, device->points[0].size);
        ESP_LOGI(TAG, "Mapped to screen: x=%d, y=%d", screen_x, screen_y);

        // 変換後の座標で丸を描画
        draw_circle_at_touch(screen_x, screen_y);
    }
}

// タッチ位置に丸を描画する関数
static void draw_circle_at_touch(int x, int y)
{
    // 前回描画した丸を消去（白で塗りつぶし）
    if (last_circle_x >= 0 && last_circle_y >= 0)
    {
        epd_wrapper_fill_circle(&epd, last_circle_x, last_circle_y, CIRCLE_RADIUS, 0xFF);
    }

    // 新しい位置に丸を描画
    epd_wrapper_fill_circle(&epd, x, y, CIRCLE_RADIUS, CIRCLE_COLOR);

    // 更新領域を計算（最新の丸と前回の丸の両方を含む）
    int update_x, update_y, update_width, update_height;

    if (last_circle_x >= 0 && last_circle_y >= 0)
    {
        // 前回と今回の両方の丸を含む矩形を計算
        int min_x = (x < last_circle_x) ? x : last_circle_x;
        int min_y = (y < last_circle_y) ? y : last_circle_y;
        int max_x = (x > last_circle_x) ? x : last_circle_x;
        int max_y = (y > last_circle_y) ? y : last_circle_y;

        update_x = min_x - CIRCLE_RADIUS - 5;
        update_y = min_y - CIRCLE_RADIUS - 5;
        update_width = (max_x - min_x) + CIRCLE_RADIUS * 2 + 10;
        update_height = (max_y - min_y) + CIRCLE_RADIUS * 2 + 10;
    }
    else
    {
        // 初めての描画の場合
        update_x = x - CIRCLE_RADIUS - 5;
        update_y = y - CIRCLE_RADIUS - 5;
        update_width = CIRCLE_RADIUS * 2 + 10;
        update_height = CIRCLE_RADIUS * 2 + 10;
    }

    // 画面の境界をチェック
    if (update_x < 0)
    {
        update_width += update_x;
        update_x = 0;
    }
    if (update_y < 0)
    {
        update_height += update_y;
        update_y = 0;
    }
    if (update_x + update_width > epd_wrapper_get_width(&epd))
    {
        update_width = epd_wrapper_get_width(&epd) - update_x;
    }
    if (update_y + update_height > epd_wrapper_get_height(&epd))
    {
        update_height = epd_wrapper_get_height(&epd) - update_y;
    }

    // MODE_DUを使って部分更新（高速更新）
    EpdRect area = {
        .x = update_x,
        .y = update_y,
        .width = update_width,
        .height = update_height};
    epd_hl_update_area(&epd.hl_state, MODE_DU, epd_ambient_temperature(), area);

    // 今回の座標を保存
    last_circle_x = x;
    last_circle_y = y;

    ESP_LOGI(TAG, "Drew circle at (%d, %d), updated area: (%d, %d, %d, %d)",
             x, y, update_x, update_y, update_width, update_height);
}

// 既存の app_main 関数に追加するテキスト表示のテスト関数
void test_text_display(EPDWrapper *epd)
{
    // テキスト設定の初期化
    ESP_LOGI(TAG, "Initializing text configuration");
    EPDTextConfig text_config;
    epd_text_config_init(&text_config, &Mplus2_Light_16);

    // テキスト色を黒に設定
    text_config.text_color = 0x00;

    // 文字描画テスト
    ESP_LOGI(TAG, "Drawing single characters test");

    // 「あ」を描画
    int x_pos = 50;
    int y_pos = 50;
    int width = epd_text_draw_char(epd, x_pos, y_pos, 0x3042, &text_config);
    ESP_LOGI(TAG, "Drew character 'あ' with width: %d", width);

    // 「い」を描画
    x_pos += width + 5; // 前の文字の幅 + 間隔
    width = epd_text_draw_char(epd, x_pos, y_pos, 0x3044, &text_config);
    ESP_LOGI(TAG, "Drew character 'い' with width: %d", width);

    // 「う」を描画
    x_pos += width + 5;
    width = epd_text_draw_char(epd, x_pos, y_pos, 0x3046, &text_config);
    ESP_LOGI(TAG, "Drew character 'う' with width: %d", width);

    // 英数字テスト
    x_pos = 50;
    y_pos += 50; // 次の行
    width = epd_text_draw_char(epd, x_pos, y_pos, 'A', &text_config);
    ESP_LOGI(TAG, "Drew character 'A' with width: %d", width);

    x_pos += width + 5;
    width = epd_text_draw_char(epd, x_pos, y_pos, 'B', &text_config);
    ESP_LOGI(TAG, "Drew character 'B' with width: %d", width);

    x_pos += width + 5;
    width = epd_text_draw_char(epd, x_pos, y_pos, 'C', &text_config);
    ESP_LOGI(TAG, "Drew character 'C' with width: %d", width);

    // 記号テスト
    x_pos = 50;
    y_pos += 50; // 次の行
    width = epd_text_draw_char(epd, x_pos, y_pos, '!', &text_config);
    ESP_LOGI(TAG, "Drew character '!' with width: %d", width);

    x_pos += width + 5;
    width = epd_text_draw_char(epd, x_pos, y_pos, '@', &text_config);
    ESP_LOGI(TAG, "Drew character '@' with width: %d", width);

    x_pos += width + 5;
    width = epd_text_draw_char(epd, x_pos, y_pos, '#', &text_config);
    ESP_LOGI(TAG, "Drew character '#' with width: %d", width);

    // 白色の文字も試す
    text_config.text_color = 0xFF;
    x_pos = 50;
    y_pos += 50; // 次の行

    // 白色の背景矩形を描画
    epd_wrapper_fill_rect(epd, x_pos - 5, y_pos - 5, 200, 40, 0x00);

    width = epd_text_draw_char(epd, x_pos, y_pos, 0x6F22, &text_config); // 漢
    ESP_LOGI(TAG, "Drew character '漢' in white with width: %d", width);

    x_pos += width + 5;
    width = epd_text_draw_char(epd, x_pos, y_pos, 0x5B57, &text_config); // 字
    ESP_LOGI(TAG, "Drew character '字' in white with width: %d", width);

    // フレームバッファを画面に表示
    ESP_LOGI(TAG, "Updating display");
    epd_wrapper_update_screen(epd, MODE_GC16);
}

/**
 * @brief テキスト描画機能のテスト
 * @param wrapper EPDラッパー構造体へのポインタ
 */
void test_text_drawing(EPDWrapper *wrapper)
{
    ESP_LOGI(TAG, "Starting text drawing tests");

    // テキスト設定の初期化
    EPDTextConfig text_config;
    epd_text_config_init(&text_config, &Mplus2_Light_16);

    // 表示領域の取得
    int display_width = epd_wrapper_get_width(wrapper);
    // int display_height = epd_wrapper_get_height(wrapper);

    // ディスプレイをクリア
    epd_wrapper_fill(wrapper, 0xFF);

    // 横書きテスト
    ESP_LOGI(TAG, "Testing horizontal text");
    text_config.vertical = false;
    text_config.text_color = 0x00; // 黒
    text_config.underline = false;

    int y_pos = 50;
    int drawn_width = epd_text_draw_string(wrapper, 50, y_pos, "こんにちは世界！", &text_config);
    ESP_LOGI(TAG, "Drew horizontal string with width: %d", drawn_width);

    // 下線付きテスト
    y_pos += 40;
    text_config.underline = true;
    drawn_width = epd_text_draw_string(wrapper, 50, y_pos, "Hello, World!", &text_config);
    ESP_LOGI(TAG, "Drew underlined string with width: %d", drawn_width);

    // 長い文字列のクリッピングテスト
    y_pos += 40;
    text_config.underline = false;
    const char *long_string = "これは非常に長い文字列で、画面の端を超えるとクリッピングされるはずです。";
    drawn_width = epd_text_draw_string(wrapper, 50, y_pos, long_string, &text_config);
    ESP_LOGI(TAG, "Drew clipped long string with width: %d", drawn_width);

    // 縦書きテスト
    ESP_LOGI(TAG, "Testing vertical text");
    text_config.vertical = true;
    text_config.text_color = 0x00; // 黒

    int x_pos = display_width - 50;
    int drawn_height = epd_text_draw_string(wrapper, x_pos, 50, "縦書きテスト", &text_config);
    ESP_LOGI(TAG, "Drew vertical string with height: %d", drawn_height);

    // 白黒反転テスト
    epd_wrapper_fill_rect(wrapper, 50, 200, 200, 40, 0x00); // 黒い背景矩形

    text_config.vertical = false;
    text_config.text_color = 0xFF; // 白
    drawn_width = epd_text_draw_string(wrapper, 70, 210, "White on Black", &text_config);
    ESP_LOGI(TAG, "Drew white on black text with width: %d", drawn_width);

    // 画面を更新
    epd_wrapper_update_screen(wrapper, MODE_GC16);
}

/**
 * @brief マルチラインテキスト描画のテスト
 * @param wrapper EPDラッパー構造体へのポインタ
 */
void test_multiline_text(EPDWrapper *wrapper)
{
    ESP_LOGI(TAG, "Starting multiline text drawing tests");

    // テキスト設定の初期化
    EPDTextConfig text_config;
    epd_text_config_init(&text_config, &Mplus2_Light_16);

    // ディスプレイサイズを取得
    int display_width = epd_wrapper_get_width(wrapper);
    int display_height = epd_wrapper_get_height(wrapper);

    // ディスプレイをクリア
    epd_wrapper_fill(wrapper, 0xFF);

    // 矩形領域の定義 - 左上の領域
    EpdRect rect1 = {
        .x = 20,
        .y = 20,
        .width = 300,
        .height = 200};

    // 矩形枠を描画（領域を視覚化）
    epd_wrapper_draw_rect(wrapper, rect1.x, rect1.y, rect1.width, rect1.height, 0x00);

    // 横書きマルチラインテスト
    text_config.vertical = false;
<<<<<<< HEAD
    text_config.text_color = 0x00;  // 黒
    text_config.char_spacing = 0;   // 文字間隔
    text_config.line_spacing = 0;   // 行間
    text_config.box_padding = 0;   // 内側余白
    
    const char* long_text = 
        "今夜は、月がとてもきれい――だ――。\n"
=======
    text_config.text_color = 0x00; // 黒
    text_config.char_spacing = 2;  // 文字間隔
    text_config.line_spacing = 5;  // 行間
    text_config.box_padding = 5;   // 内側余白

    const char *long_text =
        "これは、複数行テキスト表示なんですよです。「禁則処理」も考慮されます。\n"
>>>>>>> 6cfd0102
        "改行も正しく処理されてなんとなんと「折返し」も自動的に行われます。\n"
        "長～い行は自動的に折り返されて、矩形領。域内に収まるように表示されます。"
        "句読点（、。）やカッコ「」などは行頭・行末禁則処理の対象です。";

    int lines = epd_text_draw_multiline(wrapper, &rect1, long_text, &text_config);
    ESP_LOGI(TAG, "Drew horizontal multiline text with %d lines", lines);

    // 矩形領域の定義 - 右側の領域
    EpdRect rect2 = {
        .x = display_width - 170,
        .y = 20,
        .width = 150,
        .height = 400};

    // 矩形枠を描画（領域を視覚化）
    epd_wrapper_draw_rect(wrapper, rect2.x, rect2.y, rect2.width, rect2.height, 0x00);

    // 縦書きマルチラインテスト
    text_config.vertical = true;
    text_config.text_color = 0x00; // 黒

    const char *vertical_text =
        "縦書きのテキスト表示テストです。\n"
<<<<<<< HEAD
        "「改行」も正しく処理されます――。\n"
        "長～～い行は自動的に折り返されて、矩形領域内†に収ま。るように表示されます！！";
    
=======
        "「改行」　も正しく処理されます。\n"
        "長～～い行は自動的に折り返されて、 矩★形☆領△域内†に収まるように表示されます！！";

>>>>>>> 6cfd0102
    lines = epd_text_draw_multiline(wrapper, &rect2, vertical_text, &text_config);
    ESP_LOGI(TAG, "Drew vertical multiline text with %d lines", lines);

    // 矩形領域の定義 - 下部の領域
    EpdRect rect3 = {
        .x = 20,
        .y = display_height - 150,
        .width = 500,
        .height = 120};

    // 矩形枠を描画（領域を視覚化）
    epd_wrapper_draw_rect(wrapper, rect3.x, rect3.y, rect3.width, rect3.height, 0x00);
    epd_wrapper_fill_rect(wrapper, rect3.x, rect3.y, rect3.width, rect3.height, 0x00);

    // 白文字のマルチラインテスト
    text_config.vertical = false;
    text_config.text_color = 0xFF; // 白

    const char *white_text =
        "これは、白背景に白文字で表示するテストです。\n"
        "テキストも複数行で表示され矩形範囲内に収まります。\n"
        "This is white text.";

    lines = epd_text_draw_multiline(wrapper, &rect3, white_text, &text_config);
    ESP_LOGI(TAG, "Drew white multiline text with %d lines", lines);

    // 画面を更新
    epd_wrapper_update_screen(wrapper, MODE_GC16);
}<|MERGE_RESOLUTION|>--- conflicted
+++ resolved
@@ -581,15 +581,6 @@
 
     // 横書きマルチラインテスト
     text_config.vertical = false;
-<<<<<<< HEAD
-    text_config.text_color = 0x00;  // 黒
-    text_config.char_spacing = 0;   // 文字間隔
-    text_config.line_spacing = 0;   // 行間
-    text_config.box_padding = 0;   // 内側余白
-    
-    const char* long_text = 
-        "今夜は、月がとてもきれい――だ――。\n"
-=======
     text_config.text_color = 0x00; // 黒
     text_config.char_spacing = 2;  // 文字間隔
     text_config.line_spacing = 5;  // 行間
@@ -597,7 +588,6 @@
 
     const char *long_text =
         "これは、複数行テキスト表示なんですよです。「禁則処理」も考慮されます。\n"
->>>>>>> 6cfd0102
         "改行も正しく処理されてなんとなんと「折返し」も自動的に行われます。\n"
         "長～い行は自動的に折り返されて、矩形領。域内に収まるように表示されます。"
         "句読点（、。）やカッコ「」などは行頭・行末禁則処理の対象です。";
@@ -621,15 +611,9 @@
 
     const char *vertical_text =
         "縦書きのテキスト表示テストです。\n"
-<<<<<<< HEAD
-        "「改行」も正しく処理されます――。\n"
-        "長～～い行は自動的に折り返されて、矩形領域内†に収ま。るように表示されます！！";
-    
-=======
         "「改行」　も正しく処理されます。\n"
         "長～～い行は自動的に折り返されて、 矩★形☆領△域内†に収まるように表示されます！！";
 
->>>>>>> 6cfd0102
     lines = epd_text_draw_multiline(wrapper, &rect2, vertical_text, &text_config);
     ESP_LOGI(TAG, "Drew vertical multiline text with %d lines", lines);
 
